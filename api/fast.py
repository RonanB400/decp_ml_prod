# api/fast.py
import hdbscan
import numpy as np
import pandas as pd
from fastapi import FastAPI, HTTPException
from pydantic import BaseModel
from typing import List, Dict, Any, Optional

# Import the model loader
from api.model_loader import load_models

# Import the find_similar_clusters function
from api.prediction import find_similar_clusters
<<<<<<< HEAD
from decp.params import PCA_PATH, HDBSCAN_PATH, PROFILES_PATH
from decp_amount.amount_query import amount_prediction
=======
>>>>>>> 625cff46

# Initialize FastAPI
app = FastAPI(
    title="DECP Clustering API",
    description="API Lanterne publique : etudes des marchés publics",
    version="1.0.0"
)

# Load models at startup
pca_model, hdbscan_model, preprocessing_pipeline, cluster_profiles = load_models()

# Input data model
class Contract(BaseModel):
    """Model for contract data input"""
    montant: float
    dureeMois: int
    offresRecues: int
    procedure: str
    nature: str
    formePrix: str
    ccag: Optional[str] = "Pas de CCAG"
    sousTraitanceDeclaree: Optional[float] = 0.0
    origineFrance: Optional[float] = 0.0
    marcheInnovant: Optional[float] = 0.0
    idAccordCadre: Optional[str] = None
    typeGroupementOperateurs: Optional[str] = None
    tauxAvance: Optional[float] = 0.0
    codeCPV_2_3: Optional[int] = None

@app.get("/")
def read_root():
    """Root endpoint"""
    return {"status": "ok", "message": "DECP Clustering API is running"}

@app.get("/api/clusters")
def get_clusters():
    """Get all cluster profiles"""
    if cluster_profiles is None or len(cluster_profiles) == 0:
        raise HTTPException(status_code=404, detail="No cluster profiles available")

    return {
        "num_clusters": len(cluster_profiles),
        "clusters": cluster_profiles.to_dict(orient="records")
    }

@app.post("/api/predict")
def predict_cluster(contract: Contract):
    """
    Predict the cluster for a new contract

    Returns cluster ID, probability, and similar clusters
    """
    # Check if models are loaded
    if pca_model is None or hdbscan_model is None or preprocessing_pipeline is None:
        raise HTTPException(status_code=500, detail="Models not loaded")

    # Convert contract to DataFrame for preprocessing
    contract_df = pd.DataFrame([contract.dict()])

    # Add tauxAvance column from tauxAvance_cat if needed
    # (e.g., convert "5%" to 5.0, "0%" to 0.0, etc.)
    if 'tauxAvance_cat' in contract_df.columns and 'tauxAvance' not in contract_df.columns:
        # Map standard values or use a default of 0
        tax_map = {"0%": 0.0, "5%": 5.0, "10%": 10.0, "15%": 15.0, "20%": 20.0, "25%": 25.0, "30%": 30.0}

        def map_taux(val):
            if pd.isna(val):
                return 0.0
            return tax_map.get(val, 0.0)

        contract_df['tauxAvance'] = contract_df['tauxAvance_cat'].apply(map_taux)

    try:
        # Preprocess the input
        contract_preprocessed = preprocessing_pipeline.transform(contract_df)

        # Apply PCA
        contract_pca = pca_model.transform(contract_preprocessed)

        # Predict cluster
        cluster_id, probability = hdbscan.approximate_predict(hdbscan_model, contract_pca)
        predicted_cluster = int(cluster_id[0])
        prob = float(probability[0])

        # Handle noise assignment
        if predicted_cluster == -1:
            # Find nearest cluster
            distances = [np.min(np.linalg.norm(contract_pca - hdbscan_model.exemplars_[c], axis=1))
                        for c in range(len(hdbscan_model.exemplars_))]
            nearest_cluster = int(np.argmin(distances))

            response = {
                "cluster_id": -1,
                "nearest_cluster": nearest_cluster,
                "probability": 0.0,
                "is_noise": True
            }
            similar_clusters = []
        else:
            # Get cluster profile
            cluster_profile = cluster_profiles[cluster_profiles['cluster_id'] == predicted_cluster]

            # Find similar clusters based on contract data
            similar_clusters = find_similar_clusters(
                contract_data=contract.dict(),
                profiles_df=cluster_profiles[cluster_profiles['cluster_id'] != predicted_cluster],
                top_n=5  # Adjust number as needed
            )

            response = {
                "cluster_id": predicted_cluster,
                "probability": prob,
                "is_noise": False,
                "cluster_profile": cluster_profile.to_dict(orient="records")[0] if len(cluster_profile) > 0 else {},
                "similar_clusters": similar_clusters
            }

        return response

    except Exception as e:
        import traceback
        print(f"Error during prediction: {str(e)}")
        print(traceback.format_exc())  # Print the full traceback
        raise HTTPException(status_code=500, detail=f"Prediction error: {str(e)}")




class AmountRequest(BaseModel):
    """Input data for amount prediction"""
    data: dict

class AmountResponse(BaseModel):
    """Response for amount prediction"""
    prediction: list

@app.post("/api/montant", response_model=AmountResponse)
def predict_amount(request: AmountRequest):
    """
    Predict contract amount using the ML model.
    """
    try:
        X = pd.DataFrame([request.data])
        y_pred = amount_prediction(X)
        return {"prediction": y_pred.tolist()}
    except Exception as e:
        raise HTTPException(status_code=500, detail=f"Montant prediction error: {str(e)}")




if __name__ == "__main__":
    import uvicorn
    uvicorn.run(app, host="0.0.0.0", port=8000)<|MERGE_RESOLUTION|>--- conflicted
+++ resolved
@@ -11,11 +11,10 @@
 
 # Import the find_similar_clusters function
 from api.prediction import find_similar_clusters
-<<<<<<< HEAD
+
 from decp.params import PCA_PATH, HDBSCAN_PATH, PROFILES_PATH
 from decp_amount.amount_query import amount_prediction
-=======
->>>>>>> 625cff46
+
 
 # Initialize FastAPI
 app = FastAPI(
